#                                               -*- Autoconf -*-
# Process this file with autoconf to produce a configure script.
AC_PREREQ(2.61)
#
# The 0MQ version number is extracted from include/zmq.h using
# the version.sh script. Hence, it should be updated there.
# The version in git should reflect the *next* version planned.
#
<<<<<<< HEAD
AC_INIT([zeromq],[2.1.0],[zeromq-dev@lists.zeromq.org])
=======
AC_INIT([zeromq],
        m4_esyscmd([./version.sh | tr -d '\n']),
        [zeromq-dev@lists.zeromq.org])
>>>>>>> 3cf01bf5

AC_CONFIG_AUX_DIR(config)
AC_CONFIG_MACRO_DIR(config)
AM_CONFIG_HEADER(src/platform.hpp)
AM_INIT_AUTOMAKE(tar-ustar dist-zip foreign)

# This lets us use PACKAGE_VERSION in Makefiles
AC_SUBST(PACKAGE_VERSION)

# Libtool -version-info (ABI version)
#
# Currently 0.0.0 ("unstable"). Don't change this unless you 
# know exactly what you're doing and have read and understand
# http://www.gnu.org/software/libtool/manual/html_node/Updating-version-info.html
#
# libzmq -version-info
LTVER="0:0:0"
AC_SUBST(LTVER)

# Checks for programs.
AC_PROG_CC
AC_PROG_CXX
AM_PROG_CC_C_O
AC_LIBTOOL_WIN32_DLL
AC_PROG_LIBTOOL
AC_PROG_SED
AC_PROG_AWK

# Set a helper variable to indicate GNU C and C++ are in use
if test "x$GCC" = "xyes" -a "x$GXX" = "xyes"; then
    gnu_compilers="yes"
else
    gnu_compilers="no"
fi

# Checks for libraries.
AC_CHECK_LIB([pthread], [pthread_create])

# Extra CXXFLAGS are appended at the end of CXXFLAGS for libzmq.
LIBZMQ_EXTRA_CXXFLAGS=""

# Extra LDFLAGS are appended at the end of LDFLAGS for libzmq.
LIBZMQ_EXTRA_LDFLAGS=""

# By default compiling with -pedantic except QNX and OSX.
pedantic="yes"

#By default compiling with -Werror except OSX.
werror="yes"

#Whether we are on mingw or not.
on_mingw32="no"

# Host speciffic checks
AC_CANONICAL_HOST

# Determine whether or not documentation should be built and installed.
build_doc="yes"
install_man="yes"
# Check for asciidoc and xmlto and don't build the docs if these are not installed.
AC_CHECK_PROG(have_asciidoc, asciidoc, yes, no)
AC_CHECK_PROG(have_xmlto, xmlto, yes, no)
if test "x$have_asciidoc" = "xno" -o "x$have_xmlto" = "xno"; then
    build_doc="no"
    # Tarballs built with 'make dist' ship with prebuilt documentation.
    if ! test -f doc/zmq.7; then
        install_man="no"
        AC_MSG_WARN([You are building an unreleased version of 0MQ and asciidoc or xmlto are not installed. Documentation will not be built and manual pages will not be installed.])
    fi
fi
AC_MSG_CHECKING([whether to build documentation])
AC_MSG_RESULT([$build_doc])
AC_MSG_CHECKING([whether to install manpages])
AC_MSG_RESULT([$install_man])

# Set some default features required by 0MQ code.
CPPFLAGS="-D_REENTRANT -D_THREAD_SAFE $CPPFLAGS"

# OS-specific tests
case "${host_os}" in
    *linux*)
        # Define on Linux to enable all library features. Define if using a gnu compiler
        if test "x$gnu_compilers" = "xyes"; then
            CPPFLAGS="-D_GNU_SOURCE $CPPFLAGS"
        fi
        AC_DEFINE(ZMQ_HAVE_LINUX, 1, [Have Linux OS])
        AC_CHECK_LIB(rt, main)
        AC_CHECK_LIB(uuid, main, , 
            [AC_MSG_ERROR([cannot link with -luuid, install uuid-dev.])])
        ;;
    *solaris*)
        # Define on Solaris to enable all library features
        CPPFLAGS="-D_PTHREADS $CPPFLAGS"
        AC_DEFINE(ZMQ_HAVE_SOLARIS, 1, [Have Solaris OS])
        AC_CHECK_LIB(socket, main)
        AC_CHECK_LIB(nsl, main)
        AC_CHECK_LIB(rt, main)
        AC_CHECK_LIB(uuid, main, ,
            [AC_MSG_ERROR([cannot link with -luuid, install uuid-dev.])])
        AC_MSG_CHECKING([whether atomic operations can be used])
        AC_COMPILE_IFELSE([AC_LANG_PROGRAM(
            [[#include <atomic.h>]],
            [[uint32_t value;
              atomic_cas_32 (&value, 0, 0);
              return 0;]])],
            [solaris_has_atomic=yes],
            [solaris_has_atomic=no])
        AC_MSG_RESULT([$solaris_has_atomic])
        # Solaris 8 does not have atomic operations exported to user space.
        if test "x$solaris_has_atomic" = "xno"; then
            AC_DEFINE(ZMQ_FORCE_MUTEXES, 1, [Force to use mutexes])
        fi
        ;;
    *freebsd*)
        # Define on FreeBSD to enable all library features
        CPPFLAGS="-D__BSD_VISIBLE $CPPFLAGS"
        AC_DEFINE(ZMQ_HAVE_FREEBSD, 1, [Have FreeBSD OS])
        ;;
    *darwin*)
        # Define on Darwin to enable all library features
        CPPFLAGS="-D_DARWIN_C_SOURCE $CPPFLAGS"
        pedantic="no"
        werror="no"
        AC_DEFINE(ZMQ_HAVE_OSX, 1, [Have DarwinOSX OS])
        LIBZMQ_EXTRA_CXXFLAGS+="-Wno-uninitialized"
        ;;
    *netbsd*)
        # Define on NetBSD to enable all library features
        CPPFLAGS="-D_NETBSD_SOURCE $CPPFLAGS"
        AC_DEFINE(ZMQ_HAVE_NETBSD, 1, [Have NetBSD OS])
        # NetBSD 5.0 and newer provides atomic operations but we can
        # only use these on systems where PR #42842 has been fixed so
        # we must try and link a test program using C++.
        netbsd_has_atomic=no
        AC_MSG_CHECKING([whether atomic operations can be used])
        AC_LANG_PUSH([C++])
        AC_LINK_IFELSE([AC_LANG_PROGRAM(
            [[#include <atomic.h>]],
            [[uint32_t value;
              atomic_cas_32 (&value, 0, 0);
              return 0;]])],
            [netbsd_has_atomic=yes],
            [netbsd_has_atomic=no])
        AC_LANG_POP([C++])
        AC_MSG_RESULT([$netbsd_has_atomic])
        if test "x$netbsd_has_atomic" = "xno"; then
            AC_DEFINE(ZMQ_FORCE_MUTEXES, 1, [Force to use mutexes])
        fi
        ;;
    *openbsd*)
        # Define on OpenBSD to enable all library features
        CPPFLAGS="-D_BSD_SOURCE $CPPFLAGS"
        AC_DEFINE(ZMQ_HAVE_OPENBSD, 1, [Have OpenBSD OS])
        ;;
    *nto-qnx*)
        pedantic="no"
        AC_DEFINE(ZMQ_HAVE_QNXNTO, 1, [Have QNX Neutrino OS])
        AC_CHECK_LIB(socket,main)
        AC_CHECK_LIB(crypto,RAND_bytes)
        ;;
    *aix*)
        AC_DEFINE(ZMQ_HAVE_AIX, 1, [Have AIX OS])
        ;;
    *hpux*)
        # Define on HP-UX to enable all library features
        CPPFLAGS="-D_POSIX_C_SOURCE=200112L"
        AC_DEFINE(ZMQ_HAVE_HPUX, 1, [Have HPUX OS])
        AC_CHECK_LIB(rt, main)
        ;;
    *mingw32*)
        AC_DEFINE(ZMQ_HAVE_WINDOWS, 1, [Have Windows OS])
        AC_DEFINE(ZMQ_HAVE_MINGW32, 1, [Have MinGW32])
        AC_CHECK_HEADERS(windows.h)
        AC_CHECK_LIB(ws2_32, main, ,
            [AC_MSG_ERROR([cannot link with ws2_32.dll.])])
        AC_CHECK_LIB(rpcrt4, main, ,
            [AC_MSG_ERROR([cannot link with rpcrt4.dll.])])
        AC_CHECK_LIB(iphlpapi, main, ,
            [AC_MSG_ERROR([cannot link with iphlpapi.dll.])])
        CFLAGS="${CFLAGS} -std=c99"
        on_mingw32="yes"
        install_man="no"
        ;;
    *cygwin*)
        # Define on Cygwin to enable all library features
        CPPFLAGS="-D_GNU_SOURCE $CPPFLAGS"
        AC_DEFINE(ZMQ_HAVE_CYGWIN, 1, [Have Cygwin])
        # Cygwin provides libuuid as part of the e2fsprogs package, and somewhat
        # uselessly installs the library in /usr/lib/e2fsprogs
        LDFLAGS="${LDFLAGS} -L/usr/lib/e2fsprogs"
        AC_CHECK_LIB(uuid, uuid_generate, ,
            [AC_MSG_ERROR([cannot link with -luuid, install the e2fsprogs package.])])
        ;;
    *)
        AC_MSG_ERROR([unsupported system: ${host_os}.])
        ;;
esac

# CPU-specific optimizations
case "${host_cpu}" in
    *sparc*)
        if test "x$gnu_compilers" = "xyes"; then
            CPPFLAGS="$CPPFLAGS -mcpu=v9"
        fi
    ;;
    *)
    ;;
esac

# Checks for header files.
AC_HEADER_STDC
AC_CHECK_HEADERS(errno.h arpa/inet.h netinet/tcp.h netinet/in.h stddef.h \
stdlib.h string.h sys/socket.h sys/time.h unistd.h limits.h)

# Check if we have ifaddrs.h header file.
AC_CHECK_HEADERS(ifaddrs.h, [AC_DEFINE(ZMQ_HAVE_IFADDRS, 1, [Have ifaddrs.h header.])])

# Use c++ in subsequent tests
AC_LANG(C++)

# pkg-config is used if found, however, we need to provide a way to disable it
# entirely when the user knows what she's doing and it's use is undesirable,
# such as when cross-compiling.
AC_ARG_WITH([pkg-config], [AS_HELP_STRING([--without-pkg-config], 
    [do not use pkg-config [default=no]])])
if test "x$with_pkg_config" != "xno"; then
    AC_CHECK_PROG(have_pkg_config, pkg-config, yes, no)
fi

# Checks for typedefs, structures, and compiler characteristics.
AC_HEADER_STDBOOL
AC_C_CONST
AC_C_INLINE
AC_TYPE_SIZE_T
AC_TYPE_SSIZE_T
AC_HEADER_TIME
AC_TYPE_UINT32_T
AC_C_VOLATILE

# Substs
stdint="0"
if test "x$HAVE_STDINT_H" = "xyes"; then
    stdint="1"
fi

inttypes="0"
if test "x$HAVE_INTTYPES_H" = "xyes"; then
    inttypes="1"
fi

#  PGM extension
pgm_ext="no"

pgm_basename="libpgm-5.0.78"

AC_SUBST(pgm_basename)

AC_ARG_WITH([pgm], [AS_HELP_STRING([--with-pgm], 
    [build libzmq with PGM extension [default=no]])], 
    [with_pgm_ext=yes], [with_pgm_ext=no])

if test "x$with_pgm_ext" != "xno"; then

    AC_MSG_CHECKING([if the PGM extension is supported on this platform])
    # OpenPGM is only supported by the vendor on x86, AMD64, and SPARC platforms...
    case "${host_cpu}" in
        i*86|x86_64|amd64|*sparc*)
            # Supported
        ;;
        *)
            AC_MSG_ERROR([the PGM extension is not supported on the ${host_cpu} platform.])
        ;;
    esac

    # ... and on Linux/Windows/Solaris/FreeBSD/OSX systems.
    case "${host_os}" in
        *linux*|*mingw32*|*solaris*|*freebsd*|*darwin*)
            LIBZMQ_EXTRA_CXXFLAGS="${LIBZMQ_EXTRA_CXXFLAGS} -Wno-variadic-macros -Wno-long-long "
        ;;
        *)
            AC_MSG_ERROR([the PGM extension is not supported on system ${host_os}.])
        ;;
    esac
    AC_MSG_RESULT([yes])

    #  Gzip, Perl and Python are required duing PGM build
    AC_CHECK_PROG(have_gzip, gzip, yes, no)
    if test "x$have_gzip" != "xyes"; then
        AC_MSG_ERROR([gzip is required for building the PGM extension.])
    fi
    AC_CHECK_PROG(have_perl, perl, yes, no)
    if test "x$have_perl" != "xyes"; then
        AC_MSG_ERROR([perl is required for building the PGM extension.])
    fi
    AC_CHECK_PROG(have_python, python, yes, no)
    if test "x$have_python" != "xyes"; then
        AC_MSG_ERROR([python is required for building the PGM extension.])
    fi

    #  Unpack libpgm
    AC_MSG_NOTICE([Unpacking ${pgm_basename}.tar.gz])
    if ! gzip -dc foreign/openpgm/${pgm_basename}.tar.gz | tar -xf - -C foreign/openpgm/; then
        AC_MSG_ERROR([cannot unpack the foreign/openpgm/${pgm_basename}.tar.gz file.])
    fi

    #  Success!
    AC_DEFINE(ZMQ_HAVE_OPENPGM, 1, [Have OpenPGM extension])
    pgm_ext="yes"
fi

# -Wall, -Werror and -pedantic are GNU compiler specific.
# Also, these break OpenPGM so don't specify them if we are building with it.
if test "x$gnu_compilers" = "xyes" -a "x$pgm_ext" = "xno"; then
    CPPFLAGS="-Wall $CPPFLAGS"

    if test "x$pedantic" = "xyes"; then
	CPPFLAGS="-pedantic $CPPFLAGS"
    fi

    if test "x$werror" = "xyes"; then
	CPPFLAGS="-Werror $CPPFLAGS"
    fi
fi

AM_CONDITIONAL(BUILD_PGM, test "x$pgm_ext" = "xyes")
AM_CONDITIONAL(BUILD_NO_PGM, test "x$pgm_ext" = "xno")
AM_CONDITIONAL(ON_MINGW, test "x$on_mingw32" = "xyes")
AM_CONDITIONAL(INSTALL_MAN, test "x$install_man" = "xyes")
AM_CONDITIONAL(BUILD_DOC, test "x$build_doc" = "xyes")

AC_SUBST(stdint)
AC_SUBST(inttypes)

# Subst LIBZMQ_EXTRA_CXXFLAGS & LDFLAGS
AC_SUBST(LIBZMQ_EXTRA_CXXFLAGS)
AC_SUBST(LIBZMQ_EXTRA_LDFLAGS)


# Checks for library functions.
AC_TYPE_SIGNAL
AC_CHECK_FUNCS(perror gettimeofday memset socket getifaddrs freeifaddrs)

AC_OUTPUT(Makefile src/Makefile doc/Makefile
    perf/Makefile src/libzmq.pc \
    devices/Makefile devices/zmq_forwarder/Makefile \
    devices/zmq_streamer/Makefile devices/zmq_queue/Makefile \
    builds/msvc/Makefile tests/Makefile)
<|MERGE_RESOLUTION|>--- conflicted
+++ resolved
@@ -6,13 +6,9 @@
 # the version.sh script. Hence, it should be updated there.
 # The version in git should reflect the *next* version planned.
 #
-<<<<<<< HEAD
-AC_INIT([zeromq],[2.1.0],[zeromq-dev@lists.zeromq.org])
-=======
 AC_INIT([zeromq],
         m4_esyscmd([./version.sh | tr -d '\n']),
         [zeromq-dev@lists.zeromq.org])
->>>>>>> 3cf01bf5
 
 AC_CONFIG_AUX_DIR(config)
 AC_CONFIG_MACRO_DIR(config)
